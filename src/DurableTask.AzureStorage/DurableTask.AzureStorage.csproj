--- conflicted
+++ resolved
@@ -4,15 +4,9 @@
   <PropertyGroup>
     <TargetFrameworks>netstandard2.0;net451</TargetFrameworks>
     <GeneratePackageOnBuild>false</GeneratePackageOnBuild>
-<<<<<<< HEAD
     <FileVersion>1.4.0</FileVersion>
     <AssemblyVersion>$(FileVersion)</AssemblyVersion>
-    <Version>$(FileVersion)-rc</Version>
-=======
-    <Version>1.3.2</Version>
-    <AssemblyVersion>$(Version)</AssemblyVersion>
-    <FileVersion>$(Version)</FileVersion>
->>>>>>> cba0ba4d
+    <Version>$(FileVersion)</Version>
     <IncludeSymbols>true</IncludeSymbols>
     <Description>Azure Storage provider extension for the Durable Task Framework.</Description>
     <PackageTags>Azure Task Durable Orchestration Workflow Activity Reliable AzureStorage</PackageTags>
